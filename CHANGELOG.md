--- conflicted
+++ resolved
@@ -8,11 +8,8 @@
 
 ### Added
 
-<<<<<<< HEAD
 - Support default values for input objects.
-=======
 - Support `deprecated` directives on fields and enum values.
->>>>>>> 4487ae18
 
 ### Changed
 
