# Change Log

All user visible changes to this project will be documented in this file.
This project adheres to [Semantic Versioning](http://semver.org/), as described
for Rust libraries in [RFC #1105](https://github.com/rust-lang/rfcs/blob/master/text/1105-api-evolution.md)

## Unreleased

### Added

N/A

### Changed

N/A

### Removed

N/A

### Fixed

<<<<<<< HEAD
- Field methods that return enumerations no longer get `QueryTrails`. You couldn't really do anything with them since enumerations cannot contain data.
=======
- Schemes that don't contain a root mutation type now doesn't fail to compile. It would use `()` for the context, when it should have used `Context`.
>>>>>>> 66cace45

## [0.1.4] - 2019-02-16

### Fixed

- Make `graphql_schema_from_file!` look from same folder as your `Cargo.toml`. This fixes issues with finding the schema within a [workspace](https://doc.rust-lang.org/book/second-edition/ch14-03-cargo-workspaces.html) project. Should not be a breaking change.
- Added missing `juniper::` qualifications for generated code that referenced `Executor`.
- Many documentation improvements, including:
    - Table of contents
    - Description of how to customize the error type
    - Clearer example code by removing `use juniper::*`
    - Description of how `QueryTrail` works for `Vec<T>` and `Option<T>`
    - Describe how to view the generated code
    - Several typo fixes

## [0.1.3] - 2019-02-01

### Fixed

- `QueryTrail` methods now generated for union types.

## [0.1.2] - 2019-01-14

### Fixed

- `QueryTrail` methods now generated for interface types.

## [0.1.1] - 2018-12-21

Just fixed broken homepage link on crates.io

## 0.1.0 - 2018-12-21

Initial release.

[0.1.4]: https://github.com/davidpdrsn/juniper-from-schema/compare/0.1.3...0.1.4
[0.1.3]: https://github.com/davidpdrsn/juniper-from-schema/compare/0.1.2...0.1.3
[0.1.2]: https://github.com/davidpdrsn/juniper-from-schema/compare/0.1.1...0.1.2
[0.1.1]: https://github.com/davidpdrsn/juniper-from-schema/compare/0.1.0...0.1.1<|MERGE_RESOLUTION|>--- conflicted
+++ resolved
@@ -20,11 +20,8 @@
 
 ### Fixed
 
-<<<<<<< HEAD
 - Field methods that return enumerations no longer get `QueryTrails`. You couldn't really do anything with them since enumerations cannot contain data.
-=======
 - Schemes that don't contain a root mutation type now doesn't fail to compile. It would use `()` for the context, when it should have used `Context`.
->>>>>>> 66cace45
 
 ## [0.1.4] - 2019-02-16
 
