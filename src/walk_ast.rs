mod find_enum_variants;
mod find_interface_implementors;
mod find_special_scalar_types;

mod gen_juniper_code;
mod gen_query_trails;

pub use self::find_enum_variants::{find_enum_variants, EnumVariants};
pub use self::find_interface_implementors::{find_interface_implementors, InterfaceImplementors};
pub use self::find_special_scalar_types::{find_special_scalar_types, SpecialScalarTypesList};
pub use self::gen_juniper_code::gen_juniper_code;
pub use self::gen_query_trails::gen_query_trails;

use graphql_parser::{query::Name, schema::Type};
use heck::CamelCase;
use proc_macro2::Span;
use proc_macro2::TokenStream;
use quote::quote;
use syn::Ident;

pub struct Output {
    tokens: Vec<TokenStream>,
    special_scalars: SpecialScalarTypesList,
    interface_implementors: InterfaceImplementors,
    enum_variants: EnumVariants,
}

impl Output {
    pub fn new(
        special_scalars: SpecialScalarTypesList,
        interface_implementors: InterfaceImplementors,
        enum_variants: EnumVariants,
    ) -> Self {
        Output {
            tokens: vec![],
            special_scalars,
            interface_implementors,
            enum_variants,
        }
    }

    pub fn tokens(self) -> Vec<TokenStream> {
        self.tokens
    }

    fn push(&mut self, toks: TokenStream) {
        self.tokens.push(toks);
    }

    fn is_date_time_scalar_defined(&self) -> bool {
        self.special_scalars.date_time_defined()
    }

    fn is_date_scalar_defined(&self) -> bool {
        self.special_scalars.date_defined()
    }

    fn is_id_scalar_used(&self) -> bool {
        self.special_scalars.id_scalar_used()
    }

    fn interface_implementors(&self) -> &InterfaceImplementors {
        &self.interface_implementors
    }

    fn enum_variants(&self) -> &EnumVariants {
        &self.enum_variants
    }

    fn clone_without_tokens(&self) -> Self {
        Output {
            tokens: vec![],
            special_scalars: self.special_scalars.clone(),
            interface_implementors: self.interface_implementors.clone(),
            enum_variants: self.enum_variants.clone(),
        }
    }
}

pub trait AddToOutput {
    fn add_to(self, out: &mut Output);
}

impl AddToOutput for TokenStream {
    fn add_to(self, out: &mut Output) {
        out.push(self);
    }
}

pub fn ident<T: AsRef<str>>(name: T) -> Ident {
    Ident::new(name.as_ref(), Span::call_site())
}

pub fn type_name(type_: &Type) -> Name {
    match *type_ {
        Type::NamedType(ref name) => name.clone(),
        Type::ListType(ref item_type) => type_name(&*item_type),
        Type::NonNullType(ref item_type) => type_name(&*item_type),
    }
}

// Type according to https://graphql.org/learn/schema/#scalar-types
pub fn graphql_scalar_type_to_rust_type(name: &str, out: &Output) -> (TokenStream, TypeKind) {
    match name {
        "Int" => (quote! { i32 }, TypeKind::Scalar),
        "Float" => (quote! { f64 }, TypeKind::Scalar),
        "String" => (quote! { String }, TypeKind::Scalar),
        "Boolean" => (quote! { bool }, TypeKind::Scalar),
        "ID" => (quote! { Id }, TypeKind::Scalar),
        "Date" => {
            if out.is_date_scalar_defined() {
                (quote! { chrono::naive::NaiveDate }, TypeKind::Scalar)
            } else {
                panic!(
                    "Fields with type `Date` is only allowed if you have defined a scalar named `Date`"
                )
            }
        }
        "DateTime" => {
            if out.is_date_time_scalar_defined() {
                (
                    quote! { chrono::DateTime<chrono::offset::Utc> },
                    TypeKind::Scalar,
                )
            } else {
                panic!(
                    "Fields with type `DateTime` is only allowed if you have defined a scalar named `DateTime`"
                )
            }
        }
<<<<<<< HEAD
        name => {
            if out.enum_variants().contains(name) {
                (quote_ident(name.to_camel_case()), TypeType::Scalar)
            } else {
                (quote_ident(name.to_camel_case()), TypeType::Type)
            }
        }
=======
        name => (quote_ident(name.to_camel_case()), TypeKind::Type),
>>>>>>> 7122dc03
    }
}

pub fn quote_ident<T: AsRef<str>>(name: T) -> TokenStream {
    let ident = ident(name);
    quote! { #ident }
}

#[derive(Debug, Clone, Copy)]
pub enum TypeKind {
    Scalar,
    Type,
}<|MERGE_RESOLUTION|>--- conflicted
+++ resolved
@@ -128,17 +128,13 @@
                 )
             }
         }
-<<<<<<< HEAD
         name => {
             if out.enum_variants().contains(name) {
-                (quote_ident(name.to_camel_case()), TypeType::Scalar)
+                (quote_ident(name.to_camel_case()), TypeKind::Scalar)
             } else {
-                (quote_ident(name.to_camel_case()), TypeType::Type)
+                (quote_ident(name.to_camel_case()), TypeKind::Type)
             }
         }
-=======
-        name => (quote_ident(name.to_camel_case()), TypeKind::Type),
->>>>>>> 7122dc03
     }
 }
 
